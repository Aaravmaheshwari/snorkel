<<<<<<< HEAD
import os
=======
from __future__ import absolute_import
from __future__ import division
from __future__ import print_function
from __future__ import unicode_literals
from builtins import *
>>>>>>> b2655a4e

import pandas as pd

from snorkel.models import StableLabel
from snorkel.db_helpers import reload_annotator_labels

FPATH = os.environ['SNORKELHOME'] + '/tutorials/intro/data/gold_labels.tsv'

def number_of_people(sentence):
    active_sequence = False
    count = 0
    for tag in sentence.ner_tags:
        if tag == 'PERSON' and not active_sequence:
            active_sequence = True
            count += 1
        elif tag != 'PERSON' and active_sequence:
            active_sequence = False
    return count


def load_external_labels(session, candidate_class, annotator_name='gold', path=FPATH, splits=[1,2]):
    gold_labels = pd.read_csv(path, sep="\t")
    for index, row in gold_labels.iterrows():    

        # We check if the label already exists, in case this cell was already executed
        context_stable_ids = "~~".join([row['person1'], row['person2']])
        query = session.query(StableLabel).filter(StableLabel.context_stable_ids == context_stable_ids)
        query = query.filter(StableLabel.annotator_name == annotator_name)
        if query.count() == 0:
            session.add(StableLabel(
                context_stable_ids=context_stable_ids,
                annotator_name=annotator_name,
                value=row['label']))
                    
        # Because it's a symmetric relation, load both directions...
        context_stable_ids = "~~".join([row['person2'], row['person1']])
        query = session.query(StableLabel).filter(StableLabel.context_stable_ids == context_stable_ids)
        query = query.filter(StableLabel.annotator_name == annotator_name)
        if query.count() == 0:
            session.add(StableLabel(
                context_stable_ids=context_stable_ids,
                annotator_name=annotator_name,
                value=row['label']))

    # Commit session
    session.commit()

    # Reload annotator labels
<<<<<<< HEAD
    # NOTE: don't load any labels for the train set (split=0)
    splits = splits if isinstance(splits, list) else [splits]
    for split in splits:
        reload_annotator_labels(session, 
                                candidate_class, 
                                annotator_name, 
                                split=split, 
                                filter_label_split=False)
=======
    reload_annotator_labels(session, candidate_class, annotator_name, split=1, filter_label_split=False)
    reload_annotator_labels(session, candidate_class, annotator_name, split=2, filter_label_split=False)
    
>>>>>>> b2655a4e
<|MERGE_RESOLUTION|>--- conflicted
+++ resolved
@@ -1,12 +1,8 @@
-<<<<<<< HEAD
-import os
-=======
 from __future__ import absolute_import
 from __future__ import division
 from __future__ import print_function
 from __future__ import unicode_literals
 from builtins import *
->>>>>>> b2655a4e
 
 import pandas as pd
 
@@ -55,7 +51,6 @@
     session.commit()
 
     # Reload annotator labels
-<<<<<<< HEAD
     # NOTE: don't load any labels for the train set (split=0)
     splits = splits if isinstance(splits, list) else [splits]
     for split in splits:
@@ -63,9 +58,4 @@
                                 candidate_class, 
                                 annotator_name, 
                                 split=split, 
-                                filter_label_split=False)
-=======
-    reload_annotator_labels(session, candidate_class, annotator_name, split=1, filter_label_split=False)
-    reload_annotator_labels(session, candidate_class, annotator_name, split=2, filter_label_split=False)
-    
->>>>>>> b2655a4e
+                                filter_label_split=False)