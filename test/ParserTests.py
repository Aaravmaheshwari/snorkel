import os, requests, sys, unittest
sys.path.insert(1, os.path.join(sys.path[0], '..'))
import cPickle
from snorkel.parser import *

ROOT = os.environ['SNORKELHOME']

class TestParsers(unittest.TestCase):
    
    @classmethod
    def setUpClass(cls):
        cls.sp = SentenceParser()

    @classmethod
    def tearDownClass(cls):
        cls.sp._kill_pserver()

    def setUp(self):
        pass
    
    def tearDown(self):
        pass
    
<<<<<<< HEAD
    def test_parser_1(self):
        """Tests the XMLDocParser and SentenceParser subclasses"""

        # Load correct parses
        with open(ROOT + '/test/data/CDR_TestSet_docs.pkl', 'rb') as f:
            gold_docs = cPickle.load(f)

        with open(ROOT + '/test/data/CDR_TestSet_sents.pkl', 'rb') as f:
            gold_sents = cPickle.load(f)

        # Set up the doc parser
        xml_parser = XMLDocParser(
            path=ROOT + '/test/data/CDR_TestSet.xml',
            doc='.//document',
            text='.//passage/text/text()',
            id='.//id/text()',
            keep_xml_tree=False)

        sent_parser = SentenceParser()

        corpus = Corpus(xml_parser, sent_parser, max_docs=20)

        print len(corpus.get_docs())
        print len(corpus.get_sentences())

        self.assertEqual(corpus.get_docs(), gold_docs)
        self.assertEqual(corpus.get_sentences(), gold_sents)
=======
    def test_doc_parser(self):
        """ Basic tests for document parsers """
        d1 = DocParser('test/data/*.txt', sp=self.sp)
        self.assertEqual(len(list(d1.readDocs())), 3)
        self.assertEqual(len(d1.parseDocSentences()), 205)
        
        d2 = DocParser('test/data/', sp=self.sp)
        self.assertEqual(len(list(d2.readDocs())), 4)
        
        d3 = DocParser('test/data/25075304.txt', sp=self.sp)
        self.assertEqual(len(list(d3.readDocs())), 1)
        
        d4 = DocParser('test/data/', HTMLReader(), sp=self.sp)
        self.assertEqual(len(list(d4.readDocs())), 1)
        sents = d4.parseDocSentences()
        self.assertEqual(len(list(sents)), 47)
    
    def test_sentence_parser(self):
        """ Basic tests for sentence parser """
        r = requests.get(self.sp.endpoint)
        self.assertEqual(r.status_code, requests.codes.ok)
        
        with open('test/data/25075304.txt', 'rb') as f:
            sents = list(self.sp.parse(f.read(), '25075304.txt'))
        self.assertEqual(len(list(sents)), 50)
        self.assertEqual(len(sents[0].words), 13)       

>>>>>>> cbe11071

if __name__ == '__main__':
    unittest.main()<|MERGE_RESOLUTION|>--- conflicted
+++ resolved
@@ -15,13 +15,6 @@
     def tearDownClass(cls):
         cls.sp._kill_pserver()
 
-    def setUp(self):
-        pass
-    
-    def tearDown(self):
-        pass
-    
-<<<<<<< HEAD
     def test_parser_1(self):
         """Tests the XMLDocParser and SentenceParser subclasses"""
 
@@ -49,35 +42,6 @@
 
         self.assertEqual(corpus.get_docs(), gold_docs)
         self.assertEqual(corpus.get_sentences(), gold_sents)
-=======
-    def test_doc_parser(self):
-        """ Basic tests for document parsers """
-        d1 = DocParser('test/data/*.txt', sp=self.sp)
-        self.assertEqual(len(list(d1.readDocs())), 3)
-        self.assertEqual(len(d1.parseDocSentences()), 205)
-        
-        d2 = DocParser('test/data/', sp=self.sp)
-        self.assertEqual(len(list(d2.readDocs())), 4)
-        
-        d3 = DocParser('test/data/25075304.txt', sp=self.sp)
-        self.assertEqual(len(list(d3.readDocs())), 1)
-        
-        d4 = DocParser('test/data/', HTMLReader(), sp=self.sp)
-        self.assertEqual(len(list(d4.readDocs())), 1)
-        sents = d4.parseDocSentences()
-        self.assertEqual(len(list(sents)), 47)
-    
-    def test_sentence_parser(self):
-        """ Basic tests for sentence parser """
-        r = requests.get(self.sp.endpoint)
-        self.assertEqual(r.status_code, requests.codes.ok)
-        
-        with open('test/data/25075304.txt', 'rb') as f:
-            sents = list(self.sp.parse(f.read(), '25075304.txt'))
-        self.assertEqual(len(list(sents)), 50)
-        self.assertEqual(len(sents[0].words), 13)       
-
->>>>>>> cbe11071
 
 if __name__ == '__main__':
     unittest.main()