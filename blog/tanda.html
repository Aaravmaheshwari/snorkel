<!DOCTYPE html PUBLIC "-//W3C//DTD XHTML 1.0 Transitional//EN" "http://www.w3.org/TR/xhtml1/DTD/xhtml1-transitional.dtd">
<html xmlns="http://www.w3.org/1999/xhtml">
<head>
  <meta http-equiv="Content-Type" content="text/html; charset=utf-8" />
  <meta http-equiv="Content-Style-Type" content="text/css" />
  <meta name="generator" content="pandoc" />
  <meta name="author" content="Alex Ratner, Henry Ehrenberg, Zeshan Hussain, Jared Dunnmon, Chris Ré" />
  <title>Learning to Compose Domain-Specific Transformations for Data Augmentation</title>
  <link rel="stylesheet" href="blog.css">
  <script src="https://cdn.mathjax.org/mathjax/latest/MathJax.js?config=TeX-AMS_CHTML-full" type="text/javascript"></script>
</head>
<body>
<div id="header">
<h1 class="title">Learning to Compose Domain-Specific Transformations for Data Augmentation</h1>
Alex Ratner, Henry Ehrenberg, Zeshan Hussain, Jared Dunnmon, Chris Ré<br />
<em>And referencing work by many other members of Hazy Research</em><br />
<a href="https://snorkel.stanford.edu">Back to the Snorkel Blog</a>
</div>

<blockquote>
<p><b>Data augmentation</b> is a technique for increasing the size of labeled training sets by applying class-preserving transformations.
In the image domain, it is a crucial factor in <i>almost every</i> state-of-the-art result today.
However, the choice of types, parameterizations, and composition of transformations applied can have a <i>large</i> effect on performance, and are tricky and time-consuming to tune by hand for a new dataset or task.</p>

<p>In this blog post we describe our new automated method for data augmentation:</p>

<ul>
	<li>We start by representing transformations as <b>sequences of incremental black-box operations</b>.</li>
	<li>We then learn a <b>generative sequence model</b> that produces realistic, class-preserving augmentations using unlabeled data and adversarial techniques.</li>
<<<<<<< HEAD
	<li>We get <b>gains over heuristic approaches</b>—3.9 point boost on CIFAR-10, 1.4 F1 point boost on a relation extraction task, and 3.4 point boost on a mammograpy task—and demonstrate <b>robustness to user misspecification</b>.</li>
=======
	<li>We observe <b>gains over heuristic approaches</b>—3.9 point boost on CIFAR-10, 1.4 F1 point boost on a relation extraction task, and 3.4 point boost on a mammography task—and demonstrate <b>robustness to user misspecification</b>.</li>
>>>>>>> 1ee9979c
</ul>

<p><b>You can also check out our <a href="#">paper</a> for detail and references, and our <a href="#">code</a> to give it a spin!</b></p>
</blockquote>

<h2 id="intro">Automating the Art of Data Augmentation</h2>

<p>Modern machine learning models, such as deep neural networks, may have billions of free parameters and accordingly require massive labeled training sets—which are often not available.
The technique of artificially expanding labeled training sets by transforming data points in ways which preserve class labels—known as <i>data augmentation</i>—has quickly become a critical and effective tool for combatting this labeled data scarcity problem.
And indeed, data augmentation is cited as essential to nearly every state-of-the-art result in image classification (<a href="#background-in-practice">see below</a>), and is becoming increasingly common in other modalities as well.</p>

<div class="figure">
<img src="tanda_figs/data_aug_basic.png" alt="Basic data augmentation."/>
</div>

<p>For being such a simple technique, data augmentation leads to remarkable gains. But like everything in machine learning, there's a hidden cost: the time required to develop data augmentation pipelines.
Even though it's often simple to formulate individual transformation operations, it's generally time-consuming and difficult to find the right parameterizations and compositions of them.
And these choices are critical. Many transformation operations will have vastly different effects based on parameterization, the set of other transformations they are applied with, and even their particular order of composition.
For example, a brightness shift might produce realistic images when applied with a small rotation, but produce a garbage image when applied along with a saturation enhancement.
This problem is only exacerbated for a new task or domain, where performant data augmentation strategies have not been worked out by the community over time.
In general, practitioners generally revert to random application of heuristically tuned transformations, which, while helpful, is far from optimal.</p>

<p>In our view, data augmentation can be seen as an important form of <b><a href="https://hazyresearch.github.io/snorkel/blog/ws_blog_post.html">weak supervision</a></b>, providing a way for subject matter experts (SMEs) to leverage their knowledge of invariances in a task or domain to improve model performance even given limited labeled training data.
As such, our goal is to make it easy enough to deploy for any new, real-world task with its own specific types of invariances and transformation operations—without requiring days or weeks of tuning and tweaking.
Moreover, an ideal data augmentation system should permit arbitrary, black-box transformation operations—thus serving as a flexible, model-agnostic way for SMEs to inject domain knowledge into machine learning pipelines.
</p>

<p>In <b><a href="#learning-how-to-augment-data">our proposed system</a></b>, users provide a set of arbitrary, black-box transformation functions (TFs)—representing <i>incremental</i> transformation operations—which need not be differentiable nor deterministic, and an unlabeled dataset.
We then automatically learn a generative sequence model over the TFs using adversarial techniques, so that the generated transformation sequences produce realistic augmented data points.
The generative model can then be used to augment training sets for any end discriminative model.</p>

<p>In this blog post, we'll start by reviewing the prevalence of heuristic data augmentation in practice, then outline our proposed approach, and finally review our empirical results.</p>


<h2 id="background-in-practice">Heuristic Data Augmentation in Practice</h2>

<p>Data augmentation is the secret sauce in today's state-of-the-art pipelines for benchmark image recognition tasks.
To underscore both the omnipresence and diversity of heuristic data augmentation in practice, we compiled a list of the top ten models for the well documented CIFAR-10 and CIFAR-100 tasks. 
The takeaway? <b>10 out of 10 of the top CIFAR-10 results</b> and <b>9 out of 10 of the top CIFAR-100 results</b> use data augmentation, for average boosts (when reported) of <b>3.71</b> and <b>13.39</b> points in accuracy, respectively.
Moreover, we see that while some sets of papers inherit a simple data augmentation strategy from prior work (in particular, all the recent ResNet variants), there are still a large variety of approaches. And in general, the particular choice of data augmentation strategy is widely reported to have large effects on performance.</p>

<p><i>Disclaimer: the below table is compiled from <a href="http://rodrigob.github.io/are_we_there_yet/build/classification_datasets_results.html">this wonderful list</a> or from the latest <a href="https://arxiv.org/pdf/1608.06993.pdf">CVPR best paper</a> (indicated by a *) which achieves new state-of-the-art results. However, we compile it for illustrative purposes and it is not necessarily comprehensive.</i></p>

<table class="dense-table" style="width:100%; font-size: 10px;">
	<col align="left">
	<col align="center">
	<col align="center">
	<col align="center">
	<col align="center">
	<col align="left">
  	<tr>
	    <th>Dataset</th>
		<th>Pos.</th>
		<th>Name</th>
		<th>Err. w/DA</th>
		<th>Err. w/o DA</th>
		<th>Notes</th>
	</tr>
	<tr>
		<td rowspan="10">CIFAR-10</td>
		<td>1</td>
		<td>DenseNet</td>
		<td>3.46</td>
		<td>-</td>
		<td>Random shifts, flips</td>
	</tr>
	<tr>
		<td>2</td>
		<td>Fractional Max-Pooling</td>
		<td>3.47</td>
		<td>-</td>
		<td>Randomized mix of translations, rotations, reflections, stretching, shearing, and random RGB color shift operations</td>
	</tr>
	<tr>
		<td>3*</td>
		<td>Wide ResNet</td>
		<td>4.17</td>
		<td>-</td>
		<td>Random shifts, flips</td>
	</tr>
	<tr>
		<td>4</td>
		<td>Striving for Simplicity: The All Convolutional Net</td>
		<td>4.41</td>
		<td>9.08</td>
		<td>“Heavy” augmentation: images expanded, then scaled, rotated, color shifted randomly</td>
	</tr>
	<tr>
		<td>5*</td>
		<td>FractalNet</td>
		<td>4.60</td>
		<td>7.33</td>
		<td>Random shifts, flips</td>
	</tr>
	<tr>
		<td>6*</td>
		<td>ResNet (1001-Layer)</td>
		<td>4.62</td>
		<td>10.56</td>
		<td>Random shifts, flips</td>
	</tr>
	<tr>
		<td>7*</td>
		<td>ResNet with Stochastic Depth (1202-Layer)</td>
		<td>4.91</td>
		<td>-</td>
		<td>Random shifts, flips</td>
	</tr>
	<tr>
		<td>8</td>
		<td>All You Need is a Good Init</td>
		<td>5.84</td>
		<td>-</td>
		<td>Random shifts, flips</td>
	</tr>
	<tr>
		<td>9</td>
		<td>Generalizing Pooling Functions in Convolutional Neural Networks: Mixed, Gated, and Tree</td>
		<td>6.05</td>
		<td>7.62</td>
		<td>Flips, random shifts, other simple ones</td>
	</tr>
	<tr>
		<td>10</td>
		<td>Spatially-Sparse Convolutional Neural Networks</td>
		<td>6.28</td>
		<td>-</td>
		<td>Affine transformations</td>
	</tr>
	<tr>
		<td rowspan="10">CIFAR-100</td>
		<td>1*</td>
		<td>DenseNet</td>
		<td>17.18</td>
		<td>-</td>
		<td>Random shifts, flips</td>
	</tr>
	<tr>
		<td>2*</td>
		<td>Wide ResNets</td>
		<td>20.50</td>
		<td>-</td>
		<td>Random shifts, flips</td>
	</tr>
	<tr>
		<td>3*</td>
		<td>ResNet (1001-Layer)</td>
		<td>22.71</td>
		<td>33.47</td>
		<td>Random shifts, flips</td>
	</tr>
	<tr>
		<td>4*</td>
		<td>FractalNet</td>
		<td>23.30</td>
		<td>35.34</td>
		<td>Random shifts, flips</td>
	</tr>
	<tr>
		<td>5</td>
		<td>Fast and Accurate Deep Network Learning by Exponential Linear Units</td>
		<td>-</td>
		<td>24.28</td>
		<td></td>
	</tr>
	<tr>
		<td>6</td>
		<td>Spatially-Sparse Convolutional Neural Networks</td>
		<td>24.3</td>
		<td>-</td>
		<td>Affine transformations</td>
	</tr>
	<tr>
		<td>7*</td>
		<td>ResNet with Stochastic Depth (1202-Layer)</td>
		<td>24.58</td>
		<td>37.80</td>
		<td>Random shifts, flips</td>
	</tr>
	<tr>
		<td>8</td>
		<td>Fractional Max-Pooling</td>
		<td>26.39</td>
		<td>-</td>
		<td>Randomized mix of translations, rotations, reflections, stretching, and shearing operations, and random RGB color shifts</td>
	</tr>
	<tr>
		<td>9*</td>
		<td>ResNet (110-Layer)</td>
		<td>27.22</td>
		<td>44.74</td>
		<td>Random shifts, flips</td>
	</tr>
	<tr>
		<td>10</td>
		<td>Scalable Bayesian Optimization Using Deep Neural Networks</td>
		<td>27.4</td>
		<td>-</td>
		<td>Hue, saturation, scalings, horizontal flips</td>
	</tr>
</table>

<!--<p>We note that CIFAR-10/100 was selected as a representative mid-range image classification task wich is open and well-documented.
On the high extreme of task complexity--for example ImageNet--competition winning systems are often highly-complex and reported very opaquely, so it is difficult to comprehensively review the use and type of data augmentation strategy as above; however, the importance of data augmentation for these tasks is widely reported in practice.
On the other extreme--for example MNIST--many systems in fact do not use data augmentation, given the simplicity of the task.
However, in more challenging variants--e.g. 10% or 1% subsampled MNIST--data augmentation is used extensively.</p>-->


<h2 id="learning-how-to-augment-data">Learning to Compose Domain-Specific Transformations</h2>

<p>In our setup, we make the novel choice to model data augmentation operations as <b>sequences of black-box user-provided <i>transformation functions (TFs)</i></b>, which we do not assume to be either differentiable or deterministic.
This representation will allow us to have fine-grained control over both the (discretized) parameterization and order of composition of these TFs, and allows for a wide variety of TFs such as the below examples from our experiments with image recognition and natural language processing tasks.
Our goal is then to <b>learn a TF sequence generator</b> that results in  realistic and diverse augmented data points.
</p>

<div class="figure">
<img src="tanda_figs/example_tfs.png" alt="Example TFs."/>
</div>


<h3>Weakening the Class-Invariance Assumption</h3>
<p>The core assumption behind standard data augmentation in practice is that <em>any</em> sequence of transformation operations applied to <em>any</em> data point will produce an augmented point in the same class. Of course, this is unrealistic and many real-world data augmentation pipelines violate this assumption. Instead, we make a weaker modeling assumption: <b>a sequence of transformation operations applied to a data point will produce an augmented point either in the same class or in a <i>null class</i> outside the distribution of interest.</b>
That is, we can reasonably assume that we won't turn an image of a plane into one of a dog, but we might turn it into an indistiguishable garbage image! This critical assumption allows us to use unlabeled data to train our augmentation model.</p>

<div class="figure">
<img src="tanda_figs/fig3.png" alt="Figure 3"/>
</div>

<p>For example, in the above figure panel (a), we demonstrate the intuition behind this modeling assumption by taking images from CIFAR-10 (each row) and searching for a transformation sequence that maps them to a different class (each column) according to a trained discriminative model.
We see that the transformed images <i>do not</i> look much like the class they are being mapped to, but often <i>do</i> look like garbage.
In contrast, we also show the images transformed via our method in (b).</p>


<h3>Learning a TF Sequence Model Adversarially from Unlabeled Data</h3>

<p>Armed with our weaker invariance assumption, we can now <b>leverage unlabeled data</b> to train a TF sequence generator, using <b>adversarial techniques</b>.</p>

<div class="figure">
<img src="tanda_figs/fig2.png" alt="Figure 2"/>
</div>

<p>Our modeling setup is summarized in Figure 2. Given a set of TFs <span class="math inline">\(h_1,...,h_K\)</span>, our objective is to learn a TF sequence generator <span class="math inline">\(G_{\theta}\)</span> which generates sequences of TF indices <span class="math inline">\(\tau\in\{1,K\}^L\)</span> with fixed length <span class="math inline">\(L\)</span> so that the augmented data point <span class="math inline">\(h_{\tau_{L}} \circ ... \circ h_{\tau_{1}}(x)\)</span> is realistic, i.e. not in the null class. In order to estimate whether or not the augmented point is in the null class, we use a generative adversarial network (GAN) setup and simultaneously train a discriminator <span class="math inline">\(D^{\phi}_{\emptyset}\)</span>. The discriminator's job is to produce values close to 1 for data points in the original training set and values close to 0 for augmented data points. We can write out our objective term as</p>

<span class="math">$$J_{\emptyset} = \mathbb{E}_{\tau\sim G_{\theta}} \mathbb{E}_{x\sim\mathcal{U}}\left[ \log(1 - D_\phi^\emptyset(h_{\tau_L}\circ ...\circ h_{\tau_1}(x)))\right] + \mathbb{E}_{x'\sim\mathcal{U}}\left[ \log(D_\phi^\emptyset(x')) \right]$$</span>

<p>where <span class="math inline">\(\mathcal{U}\)</span> is a distribution of unlabeled data (our unlabeled training set). We use an alternating optimization scheme, minimizing <span class="math inline">\(J_{\emptyset}\)</span> with respect to <span class="math inline">\(\theta\)</span> and maximizing with respect to <span class="math inline">\(\phi\)</span>. We also include a diversity term in the objective to ensure that the original data point and augmented data point aren't too similar. Since the TFs can be non-differentiable and/or non-deterministic, we cannot backpropagate through all of the parameters of <span class="math inline">\(G_{\theta}\)</span> as normal and instead use a recurrent policy gradient.</p>

<p>We evaluated two model classes for <span class="math inline">\(G_{\theta}\)</span>:</p>

<ul>
	<li><strong>Mean field</strong>: each sequential TF is chosen independently, reducing the task to learning the <span class="math inline">\(K\)</span> sampling frequencies of the TFs</li>
	<li><strong>Long short-term memory network (LSTM)</strong>: the input to each cell is a one-hot vector of the previously sampled TF, and the output from each cell of the network is a sampling distribution for the next TF. Making state-based decisions is critical when TFs are lossy when applied together, or are non-commutative.</li>
</ul>


<h2 id="experimental-results">Experimental Results on Image and Text Data</h2>

<p>Our experiments thus far have been focused on pragmatics. Does learning an augmentation model produce better end classifier results than heuristic data augmentation approaches? To tackle this question, we evaluated on <a href="https://www.cs.toronto.edu/~kriz/cifar.html">CIFAR-10</a>, <a href="yann.lecun.com/exdb/mnist/">MNIST</a>, and a subset of <a href="http://marathon.csee.usf.edu/Mammography/Database.html">DDSM</a> with mass segmentations.</p>

<p>For CIFAR-10, we used a wide range of standard TFs (incremental rotations, shears, swirls, deformations, hue, saturation, and contrast shifts, and horizontal flips).
For MNIST, we used a similar set but also included erosion and dilation operators.
For the DDSM mammogram tumor classification task, we used some generic TFs along with two  domain-specific ones developed by radiological experts: A brightness enhancer which only shifts brightness levels to those attainable by the mammography imaging process, and a structure translator which moves segmented masses, resamples the background tissue, and then fills in gaps using Poisson blending. Due to the intricacy of these domain-specific TFs in particular, many random augmentation sequences resulted in non-realistic images, punctuating the need for a learned augmentation model.</p>

<p>We also ventured outside of the imaging domain into natural language processing, where data augmentation recieves less attention. We augmented sentences in the <a href="https://www.ldc.upenn.edu/collaborations/past-projects/ace">ACE corpus</a> for a relation classification task. The TFs were based on swapping out words via sampling replacements from a trigram language model, specifying parts-of-speech and/or position with relation to the entities. For example, one TF swapped verbs in between the entity mentions.</p>

<table class="dense-table-center" style="width: 100%;">
	<tr>
		<th>Task</th>
		<th>Dataset %</th>
		<th>None</th>
		<th>Basic</th>
		<th>Heuristic</th>
		<th>MF</th>
		<th>LSTM</th>
	</tr>
	<tr>
		<td rowspan="2">MNIST</td>
		<td>1</td>
		<td>90.2</td>
		<td>95.3</td>
		<td>95.9</td>
		<td>96.5</td>
		<td><b>96.7</b></td>
	</tr>
	<tr>
		<td>10</td>
		<td>97.3</td>
		<td>98.7</td>
		<td>99.0</td>
		<td><b>99.2</b></td>
		<td>99.1</td>
	</tr>
	<tr>
		<td rowspan="2">CIFAR-10</td>
		<td>10</td>
		<td>66.0</td>
		<td>73.1</td>
		<td>77.5</td>
		<td>79.8</td>
		<td><b>81.5</b></td>
	</tr>
	<tr>
		<td>100</td>
		<td>87.8</td>
		<td>91.9</td>
		<td>92.3</td>
		<td><b>94.4</b></td>
		<td>94.0</td>
	</tr>
	<tr>
		<td>ACE (F1 Score)</td>
		<td>100</td>
		<td>62.7</td>
		<td>59.9</td>
		<td>62.8</td>
		<td>62.9</td>
		<td><b>64.2</b></td>
	</tr>
	<tr>
		<td>DDSM</td>
		<td rowspan="2">10</td>
		<td rowspan="2">57.6</td>
		<td rowspan="2">58.8</td>
		<td>59.3</td>
		<td>58.2</td>
		<td>61.0</td>
	</tr>
	<tr>
		<td>DDSM + DS</td>
		<td>53.7</td>
		<td>59.9</td>
		<td><b>62.7</b></td>
	</tr>
</table>

<p>The above table contains our primary results, showing end model performance on subsampled (Dataset %) labeled data using no augmentation (<i>None</i>), simple random crops or equivalent (<i>Basic</i>), heuristic random sequences of TFs (<i>Heur.</i>), or one of our two trained generators.
We used off-the-shelf models as our end classifiers in order to focus on relative gains from learning composition models. We used a standard 56-layer ResNet for CIFAR-10, and much simpler convolutional neural networks for MNIST and DDSM. For ACE, we used a bidirectional long short-term memory network with word-level attention.
In particular we notice:
<ul>
<<<<<<< HEAD
	<li>We get gains over heuristic (random) data augmentation!</li>
	<li>In most cases, modeling the sequences with an LSTM helps!</li>
	<li>In the DDSM case, we show both with and without the domain specific (DS) TFs; we see that without learning how to apply them, they actually hurt performance- but with our method, they help!</li>
=======
	<li>We get strong relative gains over heuristic (random) data augmentation</li>
	<li>In most cases, modeling the sequences with a state-based model helps!</li>
	<li>In the DDSM case, we show both with and without the domain specific (DS) TFs; we see that without learning how to apply them, they actually hurt performance—but with our method, they help!</li>
>>>>>>> 1ee9979c
</ul>
</p>

<p>We also investigated the robustness of our method to buggy or poorly specified TFs by intentionally including some in the MNIST pipeline. The frequencies for these TFs learned by the mean field model as training progresses are shown in the figure below.</p>

<div class="figure">
<img class="small" src="tanda_figs/fig4.png" alt="Figure 4"/>
</div>


<h2 id="tanda">Using the Approach: TANDA</h2>

<p>Does it sound like learning data augmentation models could help your machine learning pipeline?
We've open-sourced a TensorFlow-based implementation of our approach, <a href="https://github.com/HazyResearch/tanda">TANDA</a> (Transformation Adversarial Networks for Data Augmentation)
Try it out and let us know what you think!
We hope that this code not only helps to improve model performance on a variety of new and existing tasks, but also helps the exploration of exciting next-step directions such as adding in more advanced transformation regularization, exploring applications to other modalities, and advancing theoretical understanding of data augmentation!
</p>


<div id="disqus_thread"></div>
<script>

/**
*  RECOMMENDED CONFIGURATION VARIABLES: EDIT AND UNCOMMENT THE SECTION BELOW TO INSERT DYNAMIC VALUES FROM YOUR PLATFORM OR CMS.
*  LEARN WHY DEFINING THESE VARIABLES IS IMPORTANT: https://disqus.com/admin/universalcode/#configuration-variables*/
/*
var disqus_config = function () {
this.page.url = PAGE_URL;  // Replace PAGE_URL with your page's canonical URL variable
this.page.identifier = PAGE_IDENTIFIER; // Replace PAGE_IDENTIFIER with your page's unique identifier variable
};
*/
(function() { // DON'T EDIT BELOW THIS LINE
var d = document, s = d.createElement('script');
s.src = 'https://snorkel-stanford-edu.disqus.com/embed.js';
s.setAttribute('data-timestamp', +new Date());
(d.head || d.body).appendChild(s);
})();
</script>
<noscript>Please enable JavaScript to view the <a href="https://disqus.com/?ref_noscript">comments powered by Disqus.</a></noscript>
                            
</body>
</html><|MERGE_RESOLUTION|>--- conflicted
+++ resolved
@@ -27,11 +27,7 @@
 <ul>
 	<li>We start by representing transformations as <b>sequences of incremental black-box operations</b>.</li>
 	<li>We then learn a <b>generative sequence model</b> that produces realistic, class-preserving augmentations using unlabeled data and adversarial techniques.</li>
-<<<<<<< HEAD
-	<li>We get <b>gains over heuristic approaches</b>—3.9 point boost on CIFAR-10, 1.4 F1 point boost on a relation extraction task, and 3.4 point boost on a mammograpy task—and demonstrate <b>robustness to user misspecification</b>.</li>
-=======
 	<li>We observe <b>gains over heuristic approaches</b>—3.9 point boost on CIFAR-10, 1.4 F1 point boost on a relation extraction task, and 3.4 point boost on a mammography task—and demonstrate <b>robustness to user misspecification</b>.</li>
->>>>>>> 1ee9979c
 </ul>
 
 <p><b>You can also check out our <a href="#">paper</a> for detail and references, and our <a href="#">code</a> to give it a spin!</b></p>
@@ -371,15 +367,9 @@
 We used off-the-shelf models as our end classifiers in order to focus on relative gains from learning composition models. We used a standard 56-layer ResNet for CIFAR-10, and much simpler convolutional neural networks for MNIST and DDSM. For ACE, we used a bidirectional long short-term memory network with word-level attention.
 In particular we notice:
 <ul>
-<<<<<<< HEAD
-	<li>We get gains over heuristic (random) data augmentation!</li>
-	<li>In most cases, modeling the sequences with an LSTM helps!</li>
-	<li>In the DDSM case, we show both with and without the domain specific (DS) TFs; we see that without learning how to apply them, they actually hurt performance- but with our method, they help!</li>
-=======
 	<li>We get strong relative gains over heuristic (random) data augmentation</li>
 	<li>In most cases, modeling the sequences with a state-based model helps!</li>
 	<li>In the DDSM case, we show both with and without the domain specific (DS) TFs; we see that without learning how to apply them, they actually hurt performance—but with our method, they help!</li>
->>>>>>> 1ee9979c
 </ul>
 </p>
 
