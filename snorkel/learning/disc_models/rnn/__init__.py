--- conflicted
+++ resolved
@@ -1,8 +1,5 @@
-<<<<<<< HEAD
-=======
 from __future__ import absolute_import
 
->>>>>>> b2655a4e
 from .re_rnn import reRNN
 from .tag_rnn import TagRNN
 from .text_rnn import TextRNN