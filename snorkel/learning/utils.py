--- conflicted
+++ resolved
@@ -175,28 +175,17 @@
 
             # If gold candidate set is provided calculate recall-adjusted scores
             if self.gold_candidate_set is not None:
-<<<<<<< HEAD
                 gold_fn = [c for c in self.gold_candidate_set
                     if c not in self.test_candidates]
                 print "\n"
                 print_scores(len(tp), len(fp), len(tn), len(fn)+len(gold_fn), 
                     title="Corpus Recall-adjusted Scores")
-=======
-                gold_fn    = [c for c in self.gold_candidate_set if c not in self.test_candidates]
-                print("\n")
-                print_scores(len(tp), len(fp), len(tn), len(fn)+len(gold_fn),title="Corpus Recall-adjusted Scores")
->>>>>>> 62f611c9
 
             # If training and test marginals provided print calibration plots
             if train_marginals is not None and test_marginals is not None:
-<<<<<<< HEAD
                 print "\nCalibration plot:"
                 calibration_plots(train_marginals, test_marginals, 
                     np.asarray(test_label_array))
-=======
-                print("\nCalibration plot:")
-                calibration_plots(train_marginals, test_marginals, np.asarray(test_label_array))
->>>>>>> 62f611c9
         return tp, fp, tn, fn
 
     def _score_categorical(self, test_marginals, train_marginals=None,
