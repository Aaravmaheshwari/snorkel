--- conflicted
+++ resolved
@@ -219,9 +219,6 @@
 class RegexMatchEach(RegexMatch):
     """Matches regex pattern on **each token**"""
     def _f(self, c):
-<<<<<<< HEAD
-        return 1 if all([self.r.match(t) is not None for t in c.get_attrib_tokens(self.attrib)]) else 0
-=======
         return True if all([self.r.match(t) is not None for t in c.get_attrib_tokens(self.attrib)]) else 0
 
 
@@ -245,5 +242,4 @@
             try:
                 yield range(c.word_start, c.word_end+1), 'MATCHER'
             except:
-                raise Exception("Candidate must have word_start and word_end attributes.")
->>>>>>> 66720ee3
+                raise Exception("Candidate must have word_start and word_end attributes.")