import numpy as np
from pandas import DataFrame, Series
import scipy.sparse as sparse
from sqlalchemy.sql import bindparam, select

from .features import get_span_feats
from .models import (
    GoldLabel, GoldLabelKey, Label, LabelKey, Feature, FeatureKey, Candidate,
    Marginal
)
from .models.meta import new_sessionmaker
from .udf import UDF, UDFRunner
from .utils import (
    matrix_conflicts,
    matrix_coverage,
    matrix_overlaps,
    matrix_tp,
    matrix_fp,
    matrix_fn,
    matrix_tn
)


class csr_AnnotationMatrix(sparse.csr_matrix):
    """
    An extension of the scipy.sparse.csr_matrix class for holding sparse annotation matrices
    and related helper methods.
    """
    def __init__(self, arg1, **kwargs):
        # Note: Currently these need to return None if unset, otherwise matrix copy operations break...
        self.candidate_index    = kwargs.pop('candidate_index', None)
        self.row_index          = kwargs.pop('row_index', None)
        self.annotation_key_cls = kwargs.pop('annotation_key_cls', None)
        self.key_index          = kwargs.pop('key_index', None)
        self.col_index          = kwargs.pop('col_index', None)

        # Note that scipy relies on the first three letters of the class to define matrix type...
        super(csr_AnnotationMatrix, self).__init__(arg1, **kwargs)

    def get_candidate(self, session, i):
        """Return the Candidate object corresponding to row i"""
        return session.query(Candidate).filter(Candidate.id == self.row_index[i]).one()
    
    def get_row_index(self, candidate):
        """Return the row index of the Candidate"""
        return self.candidate_index[candidate.id]

    def get_key(self, session, j):
        """Return the AnnotationKey object corresponding to column j"""
        return session.query(self.annotation_key_cls)\
                .filter(self.annotation_key_cls.id == self.col_index[j]).one()

    def get_col_index(self, key):
        """Return the cow index of the AnnotationKey"""
        return self.key_index[key.id]

    def stats(self):
        """Return summary stats about the annotations"""
        raise NotImplementedError()


class csr_LabelMatrix(csr_AnnotationMatrix):

    def lf_stats(self, session, labels=None, est_accs=None):
        """Returns a pandas DataFrame with the LFs and various per-LF statistics"""
        lf_names = [self.get_key(session, j).name for j in range(self.shape[1])]

        # Default LF stats
        col_names = ['j', 'Coverage', 'Overlaps', 'Conflicts']
        d = {
            'j'         : range(self.shape[1]),
            'Coverage'  : Series(data=matrix_coverage(self), index=lf_names),
            'Overlaps'  : Series(data=matrix_overlaps(self), index=lf_names),
            'Conflicts' : Series(data=matrix_conflicts(self), index=lf_names)
        }
        if labels is not None:
            col_names.extend(['TP', 'FP', 'FN', 'TN', 'Empirical Acc.'])
            ls = np.ravel(labels.todense() if sparse.issparse(labels) else labels)
            tp = matrix_tp(self, ls)
            fp = matrix_fp(self, ls)
            fn = matrix_fn(self, ls)
            tn = matrix_tn(self, ls)
            ac = (tp+tn).astype(float) / (tp+tn+fp+fn)
            d['Empirical Acc.'] = Series(data=ac, index=lf_names)
            d['TP']             = Series(data=tp, index=lf_names)
            d['FP']             = Series(data=fp, index=lf_names)
            d['FN']             = Series(data=fn, index=lf_names)
            d['TN']             = Series(data=tn, index=lf_names)

        if est_accs is not None:
            col_names.append('Learned Acc.')
            d['Learned Acc.'] = Series(data=est_accs, index=lf_names)
        return DataFrame(data=d, index=lf_names)[col_names]


class Annotator(UDFRunner):
    """Abstract class for annotating candidates and persisting these annotations to DB"""
    def __init__(self, annotation_class, annotation_key_class, f_gen):
        self.annotation_class     = annotation_class
        self.annotation_key_class = annotation_key_class
        super(Annotator, self).__init__(AnnotatorUDF,
                                        annotation_class=annotation_class,
                                        annotation_key_class=annotation_key_class,
                                        f_gen=f_gen)

    def apply(self, split, key_group=0, replace_key_set=True, **kwargs):

        # If we are replacing the key set, make sure the reducer key id cache is cleared!
        if replace_key_set:
            self.reducer.key_cache = {}

        # Get the cids based on the split, and also the count
        SnorkelSession = new_sessionmaker()
        session        = SnorkelSession()
        cids_query     = session.query(Candidate.id).filter(Candidate.split == split)

        # Note: In the current UDFRunner implementation, we load all these into memory and fill a
        # multiprocessing JoinableQueue with them before starting... so might as well load them here and pass in.
        # Also, if we try to pass in a query iterator instead, with AUTOCOMMIT on, we get a TXN error...
        cids       = cids_query.all()
        cids_count = len(cids)
        
        # Run the Annotator
        super(Annotator, self).apply(cids, split=split, key_group=key_group, replace_key_set=replace_key_set, count=cids_count, **kwargs)

        # Load the matrix
        return self.load_matrix(session, split=split, key_group=key_group)

    def clear(self, session, split, key_group, replace_key_set, **kwargs):
        """
        Deletes the Annotations for the Candidates in the given split.
        If replace_key_set=True, deletes *all* Annotations (of this Annotation sub-class)
        and also deletes all AnnotationKeys (of this sub-class)
        """
        query = session.query(self.annotation_class)
        
        # If replace_key_set=False, then we just delete the annotations for candidates in our split
        if not replace_key_set:
            sub_query = session.query(Candidate.id).filter(Candidate.split == split).subquery()
            query     = query.filter(self.annotation_class.candidate_id.in_(sub_query))
        query.delete(synchronize_session='fetch')

        # If we are creating a new key set, delete all old annotation keys
        if replace_key_set:
            query = session.query(self.annotation_key_class)
            query = query.filter(self.annotation_key_class.group == key_group)
            query.delete(synchronize_session='fetch')

    def apply_existing(self, split, key_group=0, **kwargs):
        """Alias for apply that emphasizes we are using an existing AnnotatorKey set."""
        return self.apply(split, key_group=key_group, replace_key_set=False, **kwargs)

    def load_matrix(self, session, split, key_group=0, **kwargs):
        raise NotImplementedError()


class AnnotatorUDF(UDF):
    def __init__(self, annotation_class, annotation_key_class, f_gen, **kwargs):
        self.annotation_class     = annotation_class
        self.annotation_key_class = annotation_key_class

        # AnnotatorUDF relies on a *generator function* which yields annotations
        # given a candidate input
        # NB: inspect.isgeneratorfunction is not sufficient to check if f_ger
        # is a generator (does not work with fns that wrap gen, e.g. partial)
        # So no check here at the moment...
        self.anno_generator = f_gen

        # For caching key ids during the reduce step
        self.key_cache = {}

        super(AnnotatorUDF, self).__init__(**kwargs)

    def apply(self, cid, **kwargs):
        """
        Applies a given function to a Candidate, yielding a set of Annotations as key_name, value pairs

        Note: Accepts a candidate _id_ as argument, because of issues with putting Candidate subclasses
        into Queues (can't pickle...)
        """
        seen = set()
        cid = cid[0]
        c    = self.session.query(Candidate).filter(Candidate.id == cid).one()
        for key_name, value in self.anno_generator(c):

            # Note: Make sure no duplicates emitted here!
            if (cid, key_name) not in seen:
                seen.add((cid, key_name))
                yield cid, key_name, value

    def reduce(self, y, clear, key_group, replace_key_set, **kwargs):
        """
        Inserts Annotations into the database.
        For Annotations with unseen AnnotationKeys (in key_group, if not None), either adds these
        AnnotationKeys if create_new_keyset is True, else skips these Annotations.
        """
        cid, key_name, value = y

        # Prepares queries
        # Annoation updating only needs to be done if clear=False
        if not clear:
            anno_update_query = self.annotation_class.__table__.update()
            anno_update_query = anno_update_query.where(self.annotation_class.candidate_id == bindparam('cid'))
            anno_update_query = anno_update_query.where(self.annotation_class.key_id == bindparam('kid'))
            anno_update_query = anno_update_query.values(value=bindparam('value'))
        
        # We only need to insert AnnotationKeys if replace_key_set=True
        # Note that in current configuration, we never update AnnotationKeys!
        if replace_key_set:
            key_insert_query = self.annotation_key_class.__table__.insert()

        # If we are replacing the AnnotationKeys (replace_key_set=True), then we assume they will
        # all have been handled by *this* reduce thread, and hence be in the cache already
        # So we only need key select queries if replace_key_set=False
        else:
            key_select_query = select([self.annotation_key_class.id])\
                                .where(self.annotation_key_class.name == bindparam('name'))
            if key_group is not None:
                key_select_query = key_select_query.where(self.annotation_key_class.group == key_group)

        anno_insert_query = self.annotation_class.__table__.insert()

        # Check if the AnnotationKey already exists, and gets its id
        key_id = None
        if key_name in self.key_cache:
            key_id = self.key_cache[key_name]
        else:
            key_args = {'name': key_name, 'group': key_group} if key_group else {'name': key_name}

            # If we are replacing the AnnotationKeys (replace_key_set=True), then we assume they will
            # all have been handled by *this* reduce thread, and hence be in the cache already
            if not replace_key_set:
                key_id = self.session.execute(key_select_query, key_args).first()

            # Key not in cache but exists in DB; add to cache
            if key_id is not None:
                key_id                   = key_id[0]
                self.key_cache[key_name] = key_id

            # Key not in cache or DB; add to both if create_new_keyset = True
            elif replace_key_set:
                key_id   = self.session.execute(key_insert_query, key_args).inserted_primary_key[0]
                self.key_cache[key_name] = key_id

        # If AnnotationKey does not exist and create_new_keyset = False, skip
        if key_id is not None:

            # Updates the Annotation, assuming one might already exist, if try_update = True
            if not clear:
                res = self.session.execute(anno_update_query, {'cid': cid, 'kid': key_id, 'value': value})

            # If Annotation does not exist, insert
            if (clear or res.rowcount == 0) and value != 0:
                self.session.execute(anno_insert_query, {'candidate_id': cid, 'key_id': key_id, 'value': value})


def load_matrix(matrix_class, annotation_key_class, annotation_class, session,
    split=0, key_group=0, key_names=None, zero_one=False, load_as_array=False):
    """
    Returns the annotations corresponding to a split of candidates with N members
    and an AnnotationKey group with M distinct keys as an N x M CSR sparse matrix.
    """
    cid_query = session.query(Candidate.id)
    cid_query = cid_query.filter(Candidate.split == split)
    cid_query = cid_query.order_by(Candidate.id)

    keys_query = session.query(annotation_key_class.id)
    keys_query = keys_query.filter(annotation_key_class.group == key_group)
    if key_names is not None:
        keys_query = keys_query.filter(annotation_key_class.name.in_(frozenset(key_names)))
    keys_query = keys_query.order_by(annotation_key_class.id)

    # First, we query to construct the row index map
    cid_to_row = {}
    row_to_cid = {}
    for cid, in cid_query.all():
        if cid not in cid_to_row:
            j = len(cid_to_row)

            # Create both mappings
            cid_to_row[cid] = j
            row_to_cid[j]   = cid

    # Second, we query to construct the column index map
    kid_to_col = {}
    col_to_kid = {}
    for kid, in keys_query.all():
        if kid not in kid_to_col:
            j = len(kid_to_col)

            # Create both mappings
            kid_to_col[kid] = j
            col_to_kid[j]   = kid

    # Create sparse matrix in LIL format for incremental construction
    X = sparse.lil_matrix((len(cid_to_row), len(kid_to_col)), dtype=np.int64)

    # NOTE: This is much faster as it allows us to skip the above join (which for some reason is
    # unreasonably slow) by relying on our symbol tables from above; however this will get slower with
    # The total number of annotations in DB which is weird behavior...
    q = session.query(annotation_class.candidate_id, annotation_class.key_id, annotation_class.value)
    q = q.order_by(annotation_class.candidate_id)
    
    # Iteratively construct row index and output sparse matrix
    for cid, kid, val in q.all():
        if cid in cid_to_row and kid in kid_to_col:
            # Optionally restricts val range to {0,1}, mapping -1 -> 0
            if zero_one:
                val = 1 if val == 1 else 0
            X[cid_to_row[cid], kid_to_col[kid]] = int(val)

    # Return as an AnnotationMatrix
    Xr = matrix_class(X, candidate_index=cid_to_row, row_index=row_to_cid,
                        annotation_key_cls=annotation_key_class, key_index=kid_to_col, col_index=col_to_kid)
    return np.squeeze(Xr.toarray()) if load_as_array else Xr


def load_label_matrix(session, **kwargs):
    return load_matrix(csr_LabelMatrix, LabelKey, Label, session, **kwargs)


def load_feature_matrix(session, **kwargs):
    return load_matrix(csr_AnnotationMatrix, FeatureKey, Feature, session, **kwargs)


def load_gold_labels(session, annotator_name, **kwargs):
    return load_matrix(csr_LabelMatrix, GoldLabelKey, GoldLabel, session, key_names=[annotator_name], **kwargs)


class LabelAnnotator(Annotator):
    """Apply labeling functions to the candidates, generating Label annotations
    
    :param lfs: A _list_ of labeling functions (LFs)
    """
    def __init__(self, lfs=None, label_generator=None):
        if lfs is not None:
            labels = lambda c : [(lf.__name__, lf(c)) for lf in lfs]
        elif label_generator is not None:
            labels = lambda c : label_generator(c)
        else:
            raise ValueError("Must provide lfs or label_generator kwarg.")

        # Convert lfs to a generator function
        # In particular, catch verbose values and convert to integer ones
        def f_gen(c):
            for lf_key, label in labels(c):
                # Note: We assume if the LF output is an int, it is already
                # mapped correctly
                if type(label) == int:
                    yield lf_key, label
                # None is a protected LF output value corresponding to 0,
                # representing LF abstaining
                elif label is None:
                    yield lf_key, 0
                elif label in c.values:
                    if c.cardinality > 2:
                        yield lf_key, c.values.index(label) + 1
                    # Note: Would be nice to not special-case here, but for
                    # consistency we leave binary LF range as {-1,0,1}
                    else:
                        val = 1 if c.values.index(label) == 0 else -1
                        yield lf_key, val
                else:
                    raise ValueError("""
                        Unable to parse label with value %s
                        for candidate with values %s""" % (label, c.values))
        
        super(LabelAnnotator, self).__init__(Label, LabelKey, f_gen)

    def load_matrix(self, session, split, **kwargs):
        return load_label_matrix(session, split=split, **kwargs)

        
class FeatureAnnotator(Annotator):
    """Apply feature generators to the candidates, generating Feature annotations"""
    def __init__(self, f=get_span_feats):
        super(FeatureAnnotator, self).__init__(Feature, FeatureKey, f)

    def load_matrix(self, session, split, key_group=0, **kwargs):
        return load_feature_matrix(session, split=split, key_group=key_group, **kwargs)


def save_marginals(session, X, marginals, training=True):
    """Save marginal probabilities for a set of Candidates to db.

    :param X: Either an M x N csr_AnnotationMatrix-class matrix, where M 
        is number of candidates, N number of LFs/features; OR a list of 
        arbitrary objects with candidate ids accessible via a .id attrib
    :param marginals: A dense M x K matrix of marginal probabilities, where
        K is the cardinality of the candidates, OR a M-dim list/array if K=2.
    :param training: If True, these are training marginals / labels; else they
        are saved as end model predictions.

    Note: The marginals for k=0 are not stored, only for k = 1,...,K
    """
    # Make sure that we are working with a numpy array
    try:
        shape = marginals.shape
    except:
        marginals = np.array(marginals)
        shape = marginals.shape

    # Handle binary input as M x 1-dim array; assume elements represent 
    # poksitive (k=1) class values
    if len(shape) == 1:
        marginals = np.vstack([1-marginals, marginals]).T

    # Only add values for classes k=1,...,K
    marginal_tuples = []
    for i in range(shape[0]):
        for k in range(1, shape[1] if len(shape) > 1 else 2):
            if marginals[i, k] > 0:
                marginal_tuples.append((i, k, marginals[i, k]))

    # NOTE: This will delete all existing marginals of type `training`
    session.query(Marginal).filter(Marginal.training == training).\
        delete(synchronize_session='fetch')

    # Prepare bulk INSERT query
    q = Marginal.__table__.insert()

    # Check whether X is an AnnotationMatrix or not
    anno_matrix = isinstance(X, csr_AnnotationMatrix)
    if not anno_matrix:
        X = list(X)

    # Prepare values
    insert_vals = []
    for i, k, p in marginal_tuples:
        cid = X.get_candidate(session, i).id if anno_matrix else X[i].id
        insert_vals.append({
            'candidate_id': cid,
            'training': training,
            'value': k,
            'probability': p
        })

    # Execute update
    session.execute(q, insert_vals)
    session.commit()
    print "Saved %s marginals" % len(marginals)


def load_marginals(session, split=0, training=True, X=None):
    """Load the marginal probs. for a given split of Candidates"""

    # Load marginal tuples from db
    marginal_tuples = session.query(
        Marginal.candidate_id,
        Marginal.value,
        Marginal.probability
    ).join(Candidate)\
        .filter(Candidate.split == split)\
        .filter(Marginal.training == training).all()

    # Assemble cols 1,...,K of marginals matrix
<<<<<<< HEAD
    # For now, handle feature matrix vs. list of objects with try / except
    try:
=======
    if X is not None:
>>>>>>> a71a4a36
        cardinality = X.get_candidate(session, 0).cardinality
        marginals = np.zeros((X.shape[0], cardinality))
        for cid, k, p in marginal_tuples:
            marginals[X.candidate_index[cid], k] = p
<<<<<<< HEAD
    except:
        cardinality = X[0].cardinality
        marginals = np.zeros((len(X), cardinality))
        candidate_index = dict([(x.id, i) for i, x in enumerate(X)])
        for cid, k, p in marginal_tuples:
            marginals[candidate_index[cid], k] = p
=======
    else:
        cardinality = session.query(Candidate).get(marginal_tuples[0][0]).cardinality

        # Loads cid map
        cids = session.query(Candidate.id).filter(Candidate.split == split).order_by(Candidate.id).all()
        cid_map = {}
        for i, (cid,) in enumerate(cids):
            cid_map[cid] = i

        marginals = np.zeros((len(cid_map), cardinality))
        for i, (cid, k, p) in enumerate(marginal_tuples):
            marginals[cid_map[cid], k] = p
>>>>>>> a71a4a36

    # Add first column if k > 2, else ravel
    if cardinality > 2:
        row_sums = marginals.sum(axis=1)
        for i in range(marginals.shape[0]):
            marginals[i, 0] = 1 - row_sums[i]
    else:
        marginals = np.ravel(marginals[:, 1])
    return marginals<|MERGE_RESOLUTION|>--- conflicted
+++ resolved
@@ -454,29 +454,25 @@
         .filter(Marginal.training == training).all()
 
     # Assemble cols 1,...,K of marginals matrix
-<<<<<<< HEAD
-    # For now, handle feature matrix vs. list of objects with try / except
-    try:
-=======
     if X is not None:
->>>>>>> a71a4a36
-        cardinality = X.get_candidate(session, 0).cardinality
-        marginals = np.zeros((X.shape[0], cardinality))
-        for cid, k, p in marginal_tuples:
-            marginals[X.candidate_index[cid], k] = p
-<<<<<<< HEAD
-    except:
-        cardinality = X[0].cardinality
-        marginals = np.zeros((len(X), cardinality))
-        candidate_index = dict([(x.id, i) for i, x in enumerate(X)])
-        for cid, k, p in marginal_tuples:
-            marginals[candidate_index[cid], k] = p
-=======
+        # For now, handle feature matrix vs. list of objects with try / except
+        try:
+            cardinality = X.get_candidate(session, 0).cardinality
+            marginals = np.zeros((X.shape[0], cardinality))
+            for cid, k, p in marginal_tuples:
+                marginals[X.candidate_index[cid], k] = p
+        except:
+            cardinality = X[0].cardinality
+            marginals = np.zeros((len(X), cardinality))
+            candidate_index = dict([(x.id, i) for i, x in enumerate(X)])
+            for cid, k, p in marginal_tuples:
+                marginals[candidate_index[cid], k] = p
     else:
         cardinality = session.query(Candidate).get(marginal_tuples[0][0]).cardinality
 
         # Loads cid map
-        cids = session.query(Candidate.id).filter(Candidate.split == split).order_by(Candidate.id).all()
+        cids = session.query(Candidate.id).filter(Candidate.split == split)\
+                .order_by(Candidate.id).all()
         cid_map = {}
         for i, (cid,) in enumerate(cids):
             cid_map[cid] = i
@@ -484,7 +480,6 @@
         marginals = np.zeros((len(cid_map), cardinality))
         for i, (cid, k, p) in enumerate(marginal_tuples):
             marginals[cid_map[cid], k] = p
->>>>>>> a71a4a36
 
     # Add first column if k > 2, else ravel
     if cardinality > 2:
