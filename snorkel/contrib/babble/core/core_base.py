--- conflicted
+++ resolved
@@ -37,13 +37,6 @@
     [Rule('$Contains', w, '.contains') for w in ['contains', 'contain', 'containing', 'include', 'includes', 'says', 'states']] +
     [Rule('$StartsWith', w, '.startswith') for w in ['starts with', 'start with', 'starting with']] +
     [Rule('$EndsWith', w, '.endswith') for w in ['ends with', 'end with', 'ending with']] +
-<<<<<<< HEAD
-    # [Rule('$Left', w, '.left') for w in ['left', 'before', 'precedes', 'preceding', 'followed by']] +
-    # [Rule('$Right', w, '.right') for w in ['right', 'after', 'preceded by', 'follows', 'following']] +
-    [Rule('$Sentence', w, '.sentence') for w in ['sentence', 'text', 'it']] +
-    [Rule('$Between', w, '.between') for w in ['between', 'inbetween', 'sandwiched', 'enclosed']] +
-=======
->>>>>>> e029fc4a
     [Rule('$Separator', w) for w in [',', ';', '/']] +
     [Rule('$Count', w, '.count') for w in ['number', 'length', 'count']] +
     [Rule('$Word', w, 'words') for w in ['word', 'words', 'term', 'terms', 'phrase', 'phrases']] + 
@@ -251,17 +244,7 @@
             # "there are three nouns to the left..."
     Rule('$Bool', '$Exists $Int $TokenList', lambda sems: ('.call', ('.eq', sems[1]), ('.count', sems[2]))), 
             # "there are at least two nouns to the left..."
-<<<<<<< HEAD
     Rule('$Bool', '$Exists $NumToBool $TokenList', lambda sems: ('.call', sems[1], ('.count', sems[2]))),
-    
-    # NER/POS
-    Rule('$PhraseList', '$POS $PhraseList', lambda sems: ('.filter_by_attr', sems[1], ('.string', 'pos_tags'), sems[0])),
-    Rule('$PhraseList', '$NER $PhraseList', lambda sems: ('.filter_by_attr', sems[1], ('.string', 'ner_tags'), sems[0])),
-    Rule('$TokenList', '$PhraseList', lambda sems: ('.filter_to_tokens', sems[0])),
-    Rule('$StringList', '$PhraseList', lambda sems: ('.extract_text', sems[0])),
-=======
-    Rule('$Bool', '$Exists $IntToBool $TokenList', lambda sems: ('.call', sems[1], ('.count', sems[2]))),
->>>>>>> e029fc4a
 
     # Arg lists
     Rule('$String', '$ArgToString $ArgX', lambda (func_, arg_): ('.call', func_, arg_)),
