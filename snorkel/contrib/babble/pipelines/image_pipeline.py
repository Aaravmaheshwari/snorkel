import csv
from itertools import product
import os
import random
import re
import shutil

import numpy as np
import pandas as pd
from pprint import pprint
import matplotlib.pyplot as plt

from snorkel.parser import ImageCorpusExtractor, CocoPreprocessor
from snorkel.models import StableLabel
from snorkel.db_helpers import reload_annotator_labels
from snorkel.annotations import load_marginals, load_gold_labels

from snorkel.contrib.babble.pipelines import BabblePipeline, final_report

from tutorials.babble import MTurkHelper

TRAIN = 0
DEV = 1
TEST = 2


class ImagePipeline(BabblePipeline):

    def extract(self):
        print("Extraction was performed during parse stage.")
        for split in self.config['splits']:
            num_candidates = self.session.query(self.candidate_class).filter(
                self.candidate_class.split == split).count()
            print("Candidates [Split {}]: {}".format(split, num_candidates))
    
    def classify(self, config=None, slim_ws_path=None):
        if config:
            self.config = config
        if not slim_ws_path:
            slim_ws_path = self.config['slim_ws_path']

        def get_candidates(self, split):
            return self.session.query(self.candidate_class).filter(
                self.candidate_class.split == split)

        def create_csv(dataset_dir, filename, coco_ids, labels, setname=None):
            csv_name = os.path.join(dataset_dir, filename)
            with open(csv_name, 'w') as csvfile:
                csvwriter = csv.writer(csvfile)
                num_images = 0

                for idx in range(len(coco_ids)):
                    if coco_ids[idx] == 0:
                        continue
                    else:
                        num_images += 1
                        url = 'http://images.cocodataset.org/{}/{:012}.jpg'.format(setname,int(coco_ids[idx]))
                        csvwriter.writerow([url,labels[idx]])
            return num_images

        def link_images_candidates(anns, candidates, mscoco, marginals):
            """
            Stores a max-pooled label per image based on bbox-level annotations.
            :param anns: np.array (of what?)
            :param candidates: list of candidates.
            :param mscoco: np.array (of what?)
            :param marginals: np.array of marginal probababilities per candidate.
            """
            coco_ids =  np.zeros(len(anns))
            labels = np.zeros(len(anns))
            num_candidates = len(candidates)

            for idx in range(num_candidates):
                cand = candidates[idx]
                image_id = int(cand[1].stable_id.split(":")[1])
                mscoco_id = mscoco[image_id]

                coco_ids[image_id] = int(mscoco_id)
                
                #HACK: sometimes marginals[idx] is a float, sometimes a matrix...
                try:
                    labels[image_id] = max(labels[image_id], max(marginals[idx], 0))
                except:
                    try:
                        labels[image_id] = max(labels[image_id], max(marginals[idx].todense(), 0))
                    except:
                        import pdb; pdb.set_trace()

            return coco_ids, labels

        def print_settings(settings):
            for k, v in sorted(settings.items()):
                print("{}: {}".format(k, v))

        def scrape_output(output_file):
            with open(output_file, mode='rb') as output:
                value_rgx = r'eval/\w+\[([\d\.]+)\]'
                for row in output:
                    if 'eval/Accuracy' in row:
                        accuracy = float(re.search(value_rgx, row).group(1))
                    elif 'eval/Precision' in row:
                        precision = float(re.search(value_rgx, row).group(1))
                    elif 'eval/Recall' in row:
                        recall = float(re.search(value_rgx, row).group(1))
                    else:
                        continue
                return accuracy, precision, recall

        if self.config['seed']:
            np.random.seed(self.config['seed'])

        dataset_dir = os.path.join(slim_ws_path, 'datasets/mscoco/', self.config['domain'])
        if not os.path.exists(dataset_dir):
            os.makedirs(dataset_dir)

        X_train = self.get_candidates(TRAIN)
        X_val = self.get_candidates(DEV)
        Y_val = np.array(load_gold_labels(self.session, annotator_name='gold', split=1).todense()).ravel()

        # Save out Validation Images and Labels
        if not getattr(self, 'anns_path', False):
            self.anns_path = self.config['anns_path']
        val_anns = np.load(self.anns_path + self.config['domain'] + '_val_anns.npy').tolist()
        val_mscoco = np.load(self.anns_path + self.config['domain'] + '_val_mscoco.npy')
        val_coco_ids, val_labels = link_images_candidates(val_anns, X_val, val_mscoco, Y_val)

        # Split validation set 50/50 into val/test
        num_labeled = len(val_labels)
        assignments = np.random.permutation(num_labeled)
        val_assignments = assignments[:num_labeled*2/5]
        test_assignments = assignments[num_labeled*2/5:]
        test_coco_ids, test_labels = val_coco_ids[test_assignments], val_labels[test_assignments]
        val_coco_ids, val_labels = val_coco_ids[val_assignments], val_labels[val_assignments]

        num_dev = create_csv(dataset_dir, 'validation_images.csv', val_coco_ids, val_labels, 'val2017')
        num_test = create_csv(dataset_dir, 'test_images.csv', test_coco_ids, test_labels, 'val2017')

        train_anns = np.load(self.anns_path + self.config['domain'] + '_train_anns.npy').tolist()
        train_mscoco = np.load(self.anns_path + self.config['domain'] + '_train_mscoco.npy')

        # If we're in traditional supervision mode, use hard marginals from the train set
        if self.config['supervision'] == 'traditional':
            print("In 'traditional' supervision mode...grabbing candidate and gold label subsets.")  
            candidates_train = self.get_candidates(TRAIN)
            Y_train = load_gold_labels(self.session, annotator_name='gold', split=TRAIN)
            #Deleted call to traditional_supervision, which was pruning by number of non-zeros
            if self.config['display_marginals'] and not self.config['no_plots']:
                plt.hist(Y_train, bins=20)
                plt.show()
        else:
            Y_train = (self.train_marginals if getattr(self, 'train_marginals', None) 
                is not None else load_marginals(self.session, split=TRAIN))

        train_coco_ids, train_labels = link_images_candidates(train_anns, X_train, train_mscoco, Y_train)
        num_train = create_csv(dataset_dir, 'train_images.csv', train_coco_ids, train_labels, 'train2017')

        print("Train size: {}".format(num_train))
        print("Dev size: {}".format(num_dev))
        print("Test size: {}".format(num_test))

        # Convert to TFRecords Format
        if self.config.get('download_data', False):
            print ('Downloading and converting images...')
            os.system('python ' + os.path.join(slim_ws_path, 'download_and_convert_data.py') + ' --dataset_name mscoco ' + ' --dataset_dir ' + dataset_dir)
        else:
            print("Assuming MSCOCO data is already downloaded and converted (download_data = False).")
        
        # Call TFSlim Model
        train_root = os.path.join(dataset_dir, 'train/')
        eval_root = os.path.join(dataset_dir, 'eval/')

        # Run homemade hacky random search
        # First, make random assignments in space of possible configurations
        param_names = self.config['disc_params_range'].keys()
        param_assignments = list(product(*[self.config['disc_params_range'][pn] for pn in param_names]))
        disc_params_list = [{k: v for k, v in zip(param_names, param_assignments[i])} for i in range(len(param_assignments))]
        # Randomnly select a small number of these to try
        random.shuffle(disc_params_list)
        disc_params_options = disc_params_list[:self.config['disc_model_search_space']]

        print("Starting training over space of {} configurations".format(
            min(self.config['disc_model_search_space'], len(disc_params_options))))

        accuracies, precisions, recalls = [], [], []
        lrs, weight_decays, max_stepses = [], [], []
        for i, disc_params in enumerate(disc_params_options):
            train_dir = os.path.join(train_root, "config_{}".format(i))
            print("\nTrain Directory {}.".format(train_dir))
            eval_dir = os.path.join(eval_root, "config_{}".format(i))
            print("\nConfiguration {}.".format(i, eval_dir))
            print("Running the following configuration:".format(i))
            print_settings(disc_params)

            print('Calling TFSlim train...')
            print 'Model saved in: ', train_dir
            # TODO: launch these in parallel
            # Remove the train_dir so no checkpoints are kept
            if os.path.exists(train_dir):
                shutil.rmtree(train_dir)
            os.makedirs(train_dir)
            
            train_cmd = 'python ' + slim_ws_path + 'train_image_classifier.py ' + \
                ' --train_dir=' + train_dir + \
                ' --dataset_name=mscoco' + \
                ' --dataset_split_name=train' + \
                ' --dataset_dir=' + dataset_dir + \
                ' --model_name=' + self.config['disc_model_class'] + \
                ' --optimizer=' + str(self.config['optimizer']) + \
                ' --opt_epsilon=' + str(self.config['opt_epsilon']) + \
                ' --num_clones=' + str(self.config['parallelism']) + \
                ' --log_every_n_steps=' + str(self.config['print_freq']) + \
                ' --learning_rate=' + str(disc_params['lr']) + \
                ' --weight_decay=' + str(disc_params['weight_decay']) + \
                ' --max_number_of_steps=' + str(disc_params['max_steps'])
            os.system(train_cmd)

            print('Calling TFSlim eval on validation...')
<<<<<<< HEAD
            print 'Model read from: ', train_dir
=======
            print("\nValidation Directory {}.".format(train_dir))
            print("\nCheckpoint Directory {}.".format(eval_dir))
>>>>>>> 4469aaef
            output_file = os.path.join(eval_dir, 'output.txt')
            if not os.path.exists(eval_dir):
                os.makedirs(eval_dir)
            eval_cmd = 'python '+ slim_ws_path + 'eval_image_classifier.py ' + \
                  ' --dataset_name=mscoco ' + \
                  ' --dataset_split_name=validation' + \
                  ' --dataset_dir=' + dataset_dir + \
                  ' --checkpoint_path=' + train_dir + \
                  ' --eval_dir=' + eval_dir + \
                  ' --dataset_split_name=validation ' + \
                  ' --model_name=' + self.config['disc_model_class'] + \
                  ' --batch_size=78' + \
                  ' | tee -a ' + output_file
            ### TEMP ###
            # You added the batch_size parameter above
            ### TEMP ###
            os.system(eval_cmd)

            # Scrape results from output.txt 
<<<<<<< HEAD
=======
            #import pdb; pdb.set_trace()
>>>>>>> 4469aaef
            accuracy, precision, recall = scrape_output(output_file)
            print("Accuracy: {}".format(accuracy))
            print("Precision: {}".format(precision))
            print("Recall: {}".format(recall))
            accuracies.append(accuracy)
            precisions.append(precision)
            recalls.append(recall)
            lrs.append(disc_params['lr'])
            weight_decays.append(disc_params['weight_decay'])
            max_stepses.append(disc_params['max_steps'])
        
        # Calculate F1 scores
        f1s = [float(2 * p * r)/(p + r) if p and r else 0 for p, r in zip(precisions, recalls)]
        dev_results = {
            'accuracy':     pd.Series(accuracies),
            'precision':    pd.Series(precisions),
            'recall':       pd.Series(recalls),
            'f1':           pd.Series(f1s),
            'lrs':          pd.Series(lrs),
            'weight_decays':pd.Series(weight_decays),
            'max_stepses':  pd.Series(max_stepses)
        }
        dev_df = pd.DataFrame(dev_results)
        print("\nDev Results: {}")
        print(dev_df)
        best_config_idx = dev_df['f1'].idxmax()

        # Identify best configuration and run on test
        print("\nBest configuration ({}):".format(best_config_idx))
        print_settings(disc_params_options[best_config_idx])
        checkpoint_path = os.path.join(train_root, "config_{}".format(best_config_idx))
        eval_dir = os.path.join(eval_root, "config_{}".format(best_config_idx))
        test_file = os.path.join(eval_dir, 'test_output.txt')

        print('\nCalling TFSlim eval on test...')
        os.system('python '+ slim_ws_path + 'eval_image_classifier.py ' + \
                 ' --dataset_name=mscoco '
                 ' --dataset_split_name=test' + \
                 ' --dataset_dir=' + dataset_dir + \
                 ' --checkpoint_path=' + checkpoint_path + \
                 ' --eval_dir=' + eval_dir + \
                 ' --dataset_split_name=test ' + \
                 ' --model_name=' + str(self.config['disc_model_class']) + \
                 ' --batch_size=118' + \
                 ' | tee -a ' + test_file)
                
        
        accuracy, precision, recall = scrape_output(test_file)
        p, r = precision, recall
        f1 = float(2 * p * r)/(p + r) if p and r else 0

        test_results = {
            # 'accuracy':     pd.Series([accuracy]),
            'precision':    pd.Series([precision]),
            'recall':       pd.Series([recall]),
            'f1':           pd.Series([f1])
        }
        test_df = pd.DataFrame(test_results)
        print("\nTest Results: {}")
        print(test_df)

        if not getattr(self, 'scores', False):
            self.scores = {}
        self.scores['Disc'] = [precision, recall, f1]
        print("\nWriting final report to {}".format(self.config['log_dir']))
        final_report(self.config, self.scores)<|MERGE_RESOLUTION|>--- conflicted
+++ resolved
@@ -215,12 +215,7 @@
             os.system(train_cmd)
 
             print('Calling TFSlim eval on validation...')
-<<<<<<< HEAD
             print 'Model read from: ', train_dir
-=======
-            print("\nValidation Directory {}.".format(train_dir))
-            print("\nCheckpoint Directory {}.".format(eval_dir))
->>>>>>> 4469aaef
             output_file = os.path.join(eval_dir, 'output.txt')
             if not os.path.exists(eval_dir):
                 os.makedirs(eval_dir)
@@ -240,10 +235,6 @@
             os.system(eval_cmd)
 
             # Scrape results from output.txt 
-<<<<<<< HEAD
-=======
-            #import pdb; pdb.set_trace()
->>>>>>> 4469aaef
             accuracy, precision, recall = scrape_output(output_file)
             print("Accuracy: {}".format(accuracy))
             print("Precision: {}".format(precision))
