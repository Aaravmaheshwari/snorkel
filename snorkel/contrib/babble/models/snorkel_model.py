--- conflicted
+++ resolved
@@ -110,22 +110,7 @@
                 else:
                     deps = ()
             
-<<<<<<< HEAD
-                self.gen_model = GenerativeModel(lf_propensity=True)
-                
-                decay = (self.config['decay'] if self.config['decay'] else 
-                    0.001 * (1.0 /self.config['epochs']))
-                step_size = (self.config['step_size'] if self.config['step_size'] else 
-                    0.1/L_train.shape[0])
-                self.gen_model.train(
-                    L_train, 
-                    deps=deps, 
-                    epochs=self.config['epochs'],
-                    decay=decay,
-                    step_size=step_size,
-                    reg_param=self.config['reg_param'])
-=======
-                if gen_model == None:
+                if gen_model is None:
                     gen_model = GenerativeModel(lf_propensity=True)
 
                     decay = (self.config['decay'] if self.config['decay'] else 
@@ -139,7 +124,6 @@
                         decay=decay,
                         step_size=step_size,
                         reg_param=self.config['reg_param'])
->>>>>>> 7a548932
 
             train_marginals = self.gen_model.marginals(L_train)
                 
