--- conflicted
+++ resolved
@@ -1,4 +1,3 @@
-from .constants import *
 from .disc_learning import NoiseAwareModel
 from .utils import MentionScorer
 from numbskull import NumbSkull
@@ -120,10 +119,10 @@
                      element is a tuple of the form 
                      (LF 1 index, LF 2 index, dependency type),
                      see snorkel.learning.constants
-        :param LF_acc_priors: An N-element list of prior probabilities for the LF
-            accuracies
-        :param LF_acc_prior_default: Default prior probability for each LF accuracy;
-            if LF_acc_priors is unset, each LF will have this prior
+        :param LF_acc_priors: An N-element list of prior probabilities for the
+            LF accuracies
+        :param LF_acc_prior_default: Default prior probability for each LF 
+            accuracy; if LF_acc_priors is unset, each LF will have this prior
         :param labels: Optional ground truth labels
         :param label_prior: The prior probability that the ground truth labels
             (if provided) are correct
@@ -256,7 +255,8 @@
                  classes are approximately balanced.
         """
         if self.fg is None:
-            raise ValueError("Must fit model with train() before computing diagnostics.")
+            raise ValueError(
+                "Must fit model with train() before computing diagnostics.")
 
         burnin = 500
         trials = 5000
@@ -272,42 +272,34 @@
                     y = self.fg.factorGraphs[0].var_value[0, 0]
                     lf = self.fg.factorGraphs[0].var_value[0, j + 1]
                     count[j, y, lf] += 1
-<<<<<<< HEAD
+
         count /= cardinality * trials
-
-        if cardinality == 2:
-            return [{"TP": count[i, 1, 1],
-                     "FP": count[i, 0, 1],
-                     "TN": count[i, 0, 0],
-                     "FN": count[i, 1, 0],
-                     "Abstain": count[i, 0, 2] + count[i, 1, 2],
-                     "Accuracy": (count[i, 0, 0] + count[i, 1, 1]) / (count[i, 0, 0] + count[i, 0, 1] + count[i, 1, 0] + count[i, 1, 1]),
-                     "Coverage": count[i, 0, 0] + count[i, 0, 1] + count[i, 1, 0] + count[i, 1, 1]}
-                    for i in range(self.nlf)]
-        else:
-            return [{"Abstain": sum([count[i, j, 2] for j in range(cardinality)]),
-                     "Accuracy": sum([count[i, j, j] for j in range(cardinality)]) / sum([count[i, j, k] for j in range(cardinality) for k in range(cardinality)]),
-                     "Coverage": 1 - sum([count[i, j, 2] for j in range(cardinality)])}
-                    for i in range(self.nlf)]
-=======
-        count /= 2 * trials
 
         # Compute summary stats to return to user
         stats = []
         for i in range(self.nlf):
-            tp = count[i, 1, 2]
-            fp = count[i, 0, 2]
-            tn = count[i, 0, 0]
-            fn = count[i, 1, 0]
-            abstain = count[i, 0, 1] + count[i, 1, 1]
-            stats.append({
-                "Precision": tp / (tp + fp),
-                "Recall": tp / count[i, 1, :].sum(),
-                "Accuracy": (tp + tn) / (1 - abstain),
-                "Coverage": 1 - abstain
+            if cardinality == 2:
+                tp = count[i, 1, 1]
+                fp = count[i, 0, 1]
+                tn = count[i, 0, 0]
+                fn = count[i, 1, 0]
+                coverage = 1 - count[i, 0, 2] + count[i, 1, 2]
+                stats.append({
+                    "Precision": tp / (tp + fp),
+                    "Recall": tp / count[i, 1, :].sum(),
+                    "Accuracy": (tp + tn) / coverage,
+                    "Coverage": coverage
+                    })
+            else:
+                correct = sum([count[i, j, j] for j in range(cardinality)])
+                coverage = 1 - sum([count[i, j, cardinality] 
+                    for j in range(cardinality)])
+                stats.append({
+                    "Accuracy": correct / (1 - coverage),
+                    "Coverage": coverage
                 })
+
         return DataFrame(stats)
->>>>>>> be07dd7b
 
     def marginals(self, L):
         m, n = L.shape
