--- conflicted
+++ resolved
@@ -200,13 +200,9 @@
    "outputs": [],
    "source": [
     "import re\n",
-<<<<<<< HEAD
-    "from lf_terms import *"
-=======
     "from lf_terms import *\n",
     "from snorkel.lf_helpers import get_left_tokens, get_right_tokens\n",
     "TRUE,FALSE,ABSTAIN = 1,-1,0"
->>>>>>> 0d6804ff
    ]
   },
   {
